/**
 ******************************************************************************
  Copyright (c) 2013-2015 Particle Industries, Inc.  All rights reserved.

  This library is free software; you can redistribute it and/or
  modify it under the terms of the GNU Lesser General Public
  License as published by the Free Software Foundation, either
  version 3 of the License, or (at your option) any later version.

  This library is distributed in the hope that it will be useful,
  but WITHOUT ANY WARRANTY; without even the implied warranty of
  MERCHANTABILITY or FITNESS FOR A PARTICULAR PURPOSE.  See the GNU
  Lesser General Public License for more details.

  You should have received a copy of the GNU Lesser General Public
  License along with this library; if not, see <http://www.gnu.org/licenses/>.
 ******************************************************************************
 */

#include "spark_wiring_ticks.h"
#include "system_setup.h"
#include "system_network.h"
#include "system_network_internal.h"
#include "system_cloud.h"
#include "system_event.h"
#include "watchdog_hal.h"
#include "wlan_hal.h"
#include "delay_hal.h"
#include "rgbled.h"
#include <string.h>

uint32_t wlan_watchdog_base;
uint32_t wlan_watchdog_duration;

volatile uint8_t SPARK_WLAN_RESET;
volatile uint8_t SPARK_WLAN_SLEEP;
volatile uint8_t SPARK_WLAN_STARTED;


<<<<<<< HEAD
=======
/**
 * Callback from the wifi credentials reader.
 * @param ssid
 * @param password
 * @param security_type
 */
int wifi_add_profile_callback(const char *ssid, const char *password,
    unsigned long security_type, unsigned long cipher, bool dry_run)
{
    int result = 0;
    if (ssid)
    {
        NetworkCredentials creds;
        memset(&creds, 0, sizeof (creds));
        creds.size = sizeof (creds);
        creds.ssid = ssid;
        creds.password = password;
        creds.ssid_len = strlen(ssid);
        creds.password_len = strlen(password);
        creds.security = WLanSecurityType(security_type);
        creds.cipher = WLanSecurityCipher(cipher);
        if (dry_run)
            creds.flags |= WLAN_SET_CREDENTIALS_FLAGS_DRY_RUN;
        result = network_set_credentials(0, 0, &creds, NULL);
    }
    if (result==0)
        WLAN_SERIAL_CONFIG_DONE = 1;
    return result;
}

/*******************************************************************************
 * Function Name  : Start_Smart_Config.
 * Description    : The function triggers a smart configuration process on CC3000.
 * Input          : None.
 * Output         : None.
 * Return         : None.
 *******************************************************************************/
void Start_Smart_Config(void)
{
    bool started = SPARK_WLAN_STARTED;
    WLAN_SMART_CONFIG_FINISHED = 0;
    WLAN_SMART_CONFIG_STOP = 0;
    WLAN_SERIAL_CONFIG_DONE = 0;
    WLAN_CONNECTED = 0;
    WLAN_CONNECTING = 0;
    WLAN_DHCP = 0;
    WLAN_CAN_SHUTDOWN = 0;

    cloud_disconnect();
    SPARK_LED_FADE = 0;
    bool signaling = LED_RGB_IsOverRidden();
    LED_SetRGBColor(RGB_COLOR_BLUE);
    LED_Signaling_Stop();
    LED_On(LED_RGB);

    // TODO: refactor this for non-WiFi networks
    // Rename function to Start_Setup())
>>>>>>> eaeb157a
#if Wiring_WiFi
#include "system_network_wifi.h"
WiFiNetworkInterface wifi;
ManagedNetworkInterface& network = wifi;
inline NetworkInterface& nif(network_interface_t _nif) { return wifi; }
#endif

<<<<<<< HEAD
#if Wiring_Cellular
#include "system_network_cellular.h"
CellularNetworkInterface cellular;
ManagedNetworkInterface& network = cellular;
inline NetworkInterface& nif(network_interface_t _nif) { return cellular; }
#endif
=======
    const uint32_t start = millis();
    uint32_t loop = start;
    system_notify_event(wifi_listen_begin, start);

    /* Wait for SmartConfig/SerialConfig to finish */
    while (network_listening(0, 0, NULL))
    {
        if (WLAN_DELETE_PROFILES)
        {
            int toggle = 25;
            while (toggle--)
            {
                LED_Toggle(LED_RGB);
                HAL_Delay_Milliseconds(50);
            }
            if (!network_clear_credentials(0, 0, NULL, NULL) || network_has_credentials(0, 0, NULL)) {
                LED_SetRGBColor(RGB_COLOR_RED);
                LED_On(LED_RGB);

                int toggle = 25;
                while (toggle--)
                {
                    LED_Toggle(LED_RGB);
                    HAL_Delay_Milliseconds(50);
                }
                LED_SetRGBColor(RGB_COLOR_BLUE);
                LED_On(LED_RGB);
            }
            system_notify_event(network_credentials, network_credentials_cleared);
            WLAN_DELETE_PROFILES = 0;
        }
        else
        {
            uint32_t now = millis();
            if ((now-loop)>250) {
                LED_Toggle(LED_RGB);
                loop = now;
                system_notify_event(wifi_listen_update, now-start);
            }
            console.loop();
        }
    }

    LED_On(LED_RGB);
    if (signaling)
        LED_Signaling_Start();

    WLAN_LISTEN_ON_FAILED_CONNECT = started && wlan_smart_config_finalize();

    if (WLAN_SMART_CONFIG_FINISHED)
    {
        /* Decrypt configuration information and add profile */
        SPARK_WLAN_SmartConfigProcess();
    }

    system_notify_event(wifi_listen_end, millis()-start);

    WLAN_SMART_CONFIG_START = 0;
    if (started)
        network_connect(0, 0, 0, NULL);
    else
        network_off(0, 0, 0, NULL);
}

>>>>>>> eaeb157a

void HAL_WLAN_notify_simple_config_done()
{
    network.notify_listening_complete();
}

void HAL_WLAN_notify_connected()
{
    network.notify_connected();
}

void HAL_WLAN_notify_disconnected()
{
    network.notify_disconnected();
}

void HAL_WLAN_notify_can_shutdown()
{
    network.notify_can_shutdown();
}

void HAL_WLAN_notify_dhcp(bool dhcp)
{
    network.notify_dhcp(dhcp);
}

const void* network_config(network_handle_t network, uint32_t param, void* reserved)
{
    return nif(network).config();
}

void network_connect(network_handle_t network, uint32_t flags, uint32_t param, void* reserved)
{
    nif(network).connect(!(flags & WIFI_CONNECT_SKIP_LISTEN));
}

void network_disconnect(network_handle_t network, uint32_t param, void* reserved)
{
    nif(network).disconnect();
}

bool network_ready(network_handle_t network, uint32_t param, void* reserved)
{
    return nif(network).ready();
}

bool network_connecting(network_handle_t network, uint32_t param, void* reserved)
{
    return nif(network).connecting();
}

/**
 *
 * @param network
 * @param flags    1 - don't change the LED color
 * @param param
 * @param reserved
 */
void network_on(network_handle_t network, uint32_t flags, uint32_t param, void* reserved)
{
    return nif(network).on(!(flags & 1));
}

bool network_has_credentials(network_handle_t network, uint32_t param, void* reserved)
{
    return nif(network).has_credentials();
}

void network_off(network_handle_t network, uint32_t flags, uint32_t param, void* reserved)
{
    // flags & 1 means also disconnect the cloud (so it doesn't autmatically connect when network resumed.)
    return nif(network).off(flags & 1);
}

/**
 *
 * @param network
 * @param flags  bit 0 set means to stop listening.
 * @param
 */
void network_listen(network_handle_t network, uint32_t flags, void*)
{
    nif(network).listen(flags & 1);
}

bool network_listening(network_handle_t network, uint32_t, void*)
{
    return nif(network).listening();
}

int network_set_credentials(network_handle_t network, uint32_t, NetworkCredentials* credentials, void*)
{
    return nif(network).set_credentials(credentials);
}

bool network_clear_credentials(network_handle_t network, uint32_t, NetworkCredentials* creds, void*)
{
    return nif(network).clear_credentials();
}

void network_setup(network_handle_t network, uint32_t flags, void* reserved)
{
    nif(network).setup();
}

void manage_smart_config()
{
    network.listen_loop();
}

void manage_ip_config()
{
    nif(0).update_config();
}<|MERGE_RESOLUTION|>--- conflicted
+++ resolved
@@ -37,66 +37,6 @@
 volatile uint8_t SPARK_WLAN_STARTED;
 
 
-<<<<<<< HEAD
-=======
-/**
- * Callback from the wifi credentials reader.
- * @param ssid
- * @param password
- * @param security_type
- */
-int wifi_add_profile_callback(const char *ssid, const char *password,
-    unsigned long security_type, unsigned long cipher, bool dry_run)
-{
-    int result = 0;
-    if (ssid)
-    {
-        NetworkCredentials creds;
-        memset(&creds, 0, sizeof (creds));
-        creds.size = sizeof (creds);
-        creds.ssid = ssid;
-        creds.password = password;
-        creds.ssid_len = strlen(ssid);
-        creds.password_len = strlen(password);
-        creds.security = WLanSecurityType(security_type);
-        creds.cipher = WLanSecurityCipher(cipher);
-        if (dry_run)
-            creds.flags |= WLAN_SET_CREDENTIALS_FLAGS_DRY_RUN;
-        result = network_set_credentials(0, 0, &creds, NULL);
-    }
-    if (result==0)
-        WLAN_SERIAL_CONFIG_DONE = 1;
-    return result;
-}
-
-/*******************************************************************************
- * Function Name  : Start_Smart_Config.
- * Description    : The function triggers a smart configuration process on CC3000.
- * Input          : None.
- * Output         : None.
- * Return         : None.
- *******************************************************************************/
-void Start_Smart_Config(void)
-{
-    bool started = SPARK_WLAN_STARTED;
-    WLAN_SMART_CONFIG_FINISHED = 0;
-    WLAN_SMART_CONFIG_STOP = 0;
-    WLAN_SERIAL_CONFIG_DONE = 0;
-    WLAN_CONNECTED = 0;
-    WLAN_CONNECTING = 0;
-    WLAN_DHCP = 0;
-    WLAN_CAN_SHUTDOWN = 0;
-
-    cloud_disconnect();
-    SPARK_LED_FADE = 0;
-    bool signaling = LED_RGB_IsOverRidden();
-    LED_SetRGBColor(RGB_COLOR_BLUE);
-    LED_Signaling_Stop();
-    LED_On(LED_RGB);
-
-    // TODO: refactor this for non-WiFi networks
-    // Rename function to Start_Setup())
->>>>>>> eaeb157a
 #if Wiring_WiFi
 #include "system_network_wifi.h"
 WiFiNetworkInterface wifi;
@@ -104,79 +44,12 @@
 inline NetworkInterface& nif(network_interface_t _nif) { return wifi; }
 #endif
 
-<<<<<<< HEAD
 #if Wiring_Cellular
 #include "system_network_cellular.h"
 CellularNetworkInterface cellular;
 ManagedNetworkInterface& network = cellular;
 inline NetworkInterface& nif(network_interface_t _nif) { return cellular; }
 #endif
-=======
-    const uint32_t start = millis();
-    uint32_t loop = start;
-    system_notify_event(wifi_listen_begin, start);
-
-    /* Wait for SmartConfig/SerialConfig to finish */
-    while (network_listening(0, 0, NULL))
-    {
-        if (WLAN_DELETE_PROFILES)
-        {
-            int toggle = 25;
-            while (toggle--)
-            {
-                LED_Toggle(LED_RGB);
-                HAL_Delay_Milliseconds(50);
-            }
-            if (!network_clear_credentials(0, 0, NULL, NULL) || network_has_credentials(0, 0, NULL)) {
-                LED_SetRGBColor(RGB_COLOR_RED);
-                LED_On(LED_RGB);
-
-                int toggle = 25;
-                while (toggle--)
-                {
-                    LED_Toggle(LED_RGB);
-                    HAL_Delay_Milliseconds(50);
-                }
-                LED_SetRGBColor(RGB_COLOR_BLUE);
-                LED_On(LED_RGB);
-            }
-            system_notify_event(network_credentials, network_credentials_cleared);
-            WLAN_DELETE_PROFILES = 0;
-        }
-        else
-        {
-            uint32_t now = millis();
-            if ((now-loop)>250) {
-                LED_Toggle(LED_RGB);
-                loop = now;
-                system_notify_event(wifi_listen_update, now-start);
-            }
-            console.loop();
-        }
-    }
-
-    LED_On(LED_RGB);
-    if (signaling)
-        LED_Signaling_Start();
-
-    WLAN_LISTEN_ON_FAILED_CONNECT = started && wlan_smart_config_finalize();
-
-    if (WLAN_SMART_CONFIG_FINISHED)
-    {
-        /* Decrypt configuration information and add profile */
-        SPARK_WLAN_SmartConfigProcess();
-    }
-
-    system_notify_event(wifi_listen_end, millis()-start);
-
-    WLAN_SMART_CONFIG_START = 0;
-    if (started)
-        network_connect(0, 0, 0, NULL);
-    else
-        network_off(0, 0, 0, NULL);
-}
-
->>>>>>> eaeb157a
 
 void HAL_WLAN_notify_simple_config_done()
 {
@@ -186,7 +59,7 @@
 void HAL_WLAN_notify_connected()
 {
     network.notify_connected();
-}
+    }
 
 void HAL_WLAN_notify_disconnected()
 {
@@ -211,12 +84,12 @@
 void network_connect(network_handle_t network, uint32_t flags, uint32_t param, void* reserved)
 {
     nif(network).connect(!(flags & WIFI_CONNECT_SKIP_LISTEN));
-}
+        }
 
 void network_disconnect(network_handle_t network, uint32_t param, void* reserved)
 {
     nif(network).disconnect();
-}
+    }
 
 bool network_ready(network_handle_t network, uint32_t param, void* reserved)
 {
@@ -238,7 +111,7 @@
 void network_on(network_handle_t network, uint32_t flags, uint32_t param, void* reserved)
 {
     return nif(network).on(!(flags & 1));
-}
+        }
 
 bool network_has_credentials(network_handle_t network, uint32_t param, void* reserved)
 {
@@ -249,7 +122,7 @@
 {
     // flags & 1 means also disconnect the cloud (so it doesn't autmatically connect when network resumed.)
     return nif(network).off(flags & 1);
-}
+        }
 
 /**
  *
@@ -270,12 +143,12 @@
 int network_set_credentials(network_handle_t network, uint32_t, NetworkCredentials* credentials, void*)
 {
     return nif(network).set_credentials(credentials);
-}
+    }
 
 bool network_clear_credentials(network_handle_t network, uint32_t, NetworkCredentials* creds, void*)
-{
+    {
     return nif(network).clear_credentials();
-}
+    }
 
 void network_setup(network_handle_t network, uint32_t flags, void* reserved)
 {
@@ -285,7 +158,7 @@
 void manage_smart_config()
 {
     network.listen_loop();
-}
+    }
 
 void manage_ip_config()
 {
