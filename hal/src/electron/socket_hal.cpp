
#include <stdint.h>
#include "socket_hal.h"
#include "parser.h"

const sock_handle_t SOCKET_MAX = (sock_handle_t)7; // 7 total sockets, handle 0-6
const sock_handle_t SOCKET_INVALID = (sock_handle_t)-1;


sock_handle_t socket_create(uint8_t family, uint8_t type, uint8_t protocol, uint16_t port, network_interface_t nif)
{
    return electronMDM.socketSocket(protocol==IPPROTO_TCP ? MDM_IPPROTO_TCP : MDM_IPPROTO_UDP, port);
}

int32_t socket_connect(sock_handle_t sd, const sockaddr_t *addr, long addrlen)
{
    const uint8_t* addr_data = addr->sa_data;
    uint16_t port = addr_data[0]<<8 | addr_data[1];
    MDM_IP ip = IPADR(addr_data[2], addr_data[3], addr_data[4], addr_data[5]);
    electronMDM.socketSetBlocking(sd, 5000);
    bool result = electronMDM.socketConnect(sd, ip, port);
    electronMDM.socketSetBlocking(sd, 0);
    return (result ? 0 : 1);
}

sock_result_t socket_reset_blocking_call()
{
    return 0;
}

sock_result_t socket_receive(sock_handle_t sd, void* buffer, socklen_t len, system_tick_t _timeout)
{
    electronMDM.socketSetBlocking(sd, _timeout);
    return electronMDM.socketRecv(sd, (char*)buffer, len);
}

sock_result_t socket_create_nonblocking_server(sock_handle_t sock, uint16_t port)
{
    return -1;
}

sock_result_t socket_receivefrom(sock_handle_t sock, void* buffer, socklen_t bufLen, uint32_t flags, sockaddr_t* addr, socklen_t* addrsize)
{
    int port;
    ElectronMDM::IP ip;
    sock_result_t result = electronMDM.socketRecvFrom(sock, &ip, &port, (char*)buffer, bufLen);
    if (result>=0) {
        uint32_t ipv4 = ip;
        addr->sa_data[0] = (port>>8) & 0xFF;
        addr->sa_data[1] = port & 0xFF;
        addr->sa_data[2] = (ipv4 >> 24) & 0xFF;
        addr->sa_data[3] = (ipv4 >> 16) & 0xFF;
        addr->sa_data[4] = (ipv4 >> 8) & 0xFF;
        addr->sa_data[5] = ipv4 & 0xFF;
    }
    return result;
}

sock_result_t socket_accept(sock_handle_t sock)
{
    return 0;
}

uint8_t socket_active_status(sock_handle_t socket)
{
    bool result = electronMDM.socketIsConnected(socket);
    return (result ? 0 : 1);
}

sock_result_t socket_close(sock_handle_t sock)
{
    bool result = electronMDM.socketFree(sock); // closes and frees the socket
    return (result ? 0 : 1);
}

sock_result_t socket_send(sock_handle_t sd, const void* buffer, socklen_t len)
{
    return electronMDM.socketSend(sd, (const char*)buffer, len);
}

sock_result_t socket_sendto(sock_handle_t sd, const void* buffer, socklen_t len, uint32_t flags, sockaddr_t* addr, socklen_t addr_size)
{
    const uint8_t* addr_data = addr->sa_data;
    uint16_t port = addr_data[0]<<8 | addr_data[1];
<<<<<<< HEAD
    ElectronMDM::IP ip = IPADR(addr_data[2], addr_data[3], addr_data[4], addr_data[5]);

	return electronMDM.socketSendTo(sd, ip, port, (const char*)buffer, len);
=======
    MDM_IP ip = IPADR(addr_data[2], addr_data[3], addr_data[4], addr_data[5]);
    return electronMDM.socketSendTo(sd, ip, port, (const char*)buffer, len);
>>>>>>> 954e7ca0
}

inline bool is_valid(sock_handle_t handle)
{
    return handle<SOCKET_MAX;
}

uint8_t socket_handle_valid(sock_handle_t handle)
{
    return is_valid(handle);
}

sock_handle_t socket_handle_invalid()
{
    return SOCKET_INVALID;
}

sock_result_t socket_join_multicast(const HAL_IPAddress* addr, network_interface_t nif, void* reserved)
{
    return -1;
}

sock_result_t socket_leave_multicast(const HAL_IPAddress* addr, network_interface_t nif, void* reserved)
{
    return -1;
}

sock_result_t socket_peer(sock_handle_t sd, sock_peer_t* peer, void* reserved)
{
    return -1;
}

sock_result_t socket_create_tcp_server(uint16_t port, network_interface_t nif)
{
    return -1;
}<|MERGE_RESOLUTION|>--- conflicted
+++ resolved
@@ -82,14 +82,8 @@
 {
     const uint8_t* addr_data = addr->sa_data;
     uint16_t port = addr_data[0]<<8 | addr_data[1];
-<<<<<<< HEAD
-    ElectronMDM::IP ip = IPADR(addr_data[2], addr_data[3], addr_data[4], addr_data[5]);
-
-	return electronMDM.socketSendTo(sd, ip, port, (const char*)buffer, len);
-=======
     MDM_IP ip = IPADR(addr_data[2], addr_data[3], addr_data[4], addr_data[5]);
     return electronMDM.socketSendTo(sd, ip, port, (const char*)buffer, len);
->>>>>>> 954e7ca0
 }
 
 inline bool is_valid(sock_handle_t handle)
