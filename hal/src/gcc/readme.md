--- conflicted
+++ resolved
@@ -6,31 +6,17 @@
 ./bootstrap.sh
 ./b2
 
-<<<<<<< HEAD
-```
-alternatively:
-=======
 
 alternatively (for windows?):
 ```
->>>>>>> b2ad7d9e
 sudo ./bjam --install --link=static --runtime-link=static --layout=tagged --with-system threading=single architecture=x86
 ```
 
 
 
-<<<<<<< HEAD
-```
-```
-
-- clone firmware repo https://github.com/spark/firmware
-- build
-```
-=======
 ```
 git clone repo https://github.com/spark/firmware
 git checkout develop
 cd main
->>>>>>> b2ad7d9e
 make PRODUCT_ID=3 v=1
 ```
