#include "spark_utilities.h"
#include "socket.h"
#include "netapp.h"
#include "string.h"

long sparkSocket;
sockaddr tSocketAddr;

timeval timeout;
fd_set readSet;

// Spark Messages
const char Device_Secret[] = "secret";
<<<<<<< HEAD
const char Device_Name[] = "rccar";
=======
const char Device_Name[] = "satish";
>>>>>>> db7e8625
const char Device_Ok[] = "OK ";
const char Device_Fail[] = "FAIL ";
const char Device_CRLF[] = "\n";
const char Device_Alive[] = "alive";
const char API_Alive[] = "alive";
const char API_Who[] = "who";
const char API_UserFunc[] = "USERFUNC ";
const char API_Callback[] = "CALLBACK ";
char High_Dx[] = "HIGH D ";
char Low_Dx[] = "LOW D ";

char digits[] = "0123456789";

char recvBuff[SPARK_BUF_LEN];
int total_bytes_received = 0;

extern uint8_t SPARK_DEVICE_ACKED;
extern __IO uint32_t TimingSparkAliveTimeout;

static int Spark_Send_Device_Message(long socket, char * cmd, char * cmdparam, char * cmdvalue);
static unsigned char itoa(int cNum, char *cString);
static uint8_t atoc(char data);

/*
static uint16_t atoshort(char b1, char b2);
static unsigned char ascii_to_char(char b1, char b2);

static void str_cpy(char dest[], char src[]);
static int str_cmp(char str1[], char str2[]);
static int str_len(char str[]);
static void sub_str(char dest[], char src[], int offset, int len);
*/

int Spark_Connect(void)
{
	int retVal = 0;

    sparkSocket = socket(AF_INET, SOCK_STREAM, IPPROTO_TCP);

    if (sparkSocket < 0)
    {
        //wlan_stop();
        return -1;
    }

	// the family is always AF_INET
    tSocketAddr.sa_family = AF_INET;

	// the destination port
    tSocketAddr.sa_data[0] = (SPARK_SERVER_PORT & 0xFF00) >> 8;
    tSocketAddr.sa_data[1] = (SPARK_SERVER_PORT & 0x00FF);

	// the destination IP address
	tSocketAddr.sa_data[2] = 122;	// First Octet of destination IP
	tSocketAddr.sa_data[3] = 248;	// Second Octet of destination IP
	tSocketAddr.sa_data[4] = 207; 	// Third Octet of destination IP
	tSocketAddr.sa_data[5] = 97;	// Fourth Octet of destination IP

	retVal = connect(sparkSocket, &tSocketAddr, sizeof(tSocketAddr));

	if (retVal < 0)
	{
		// Unable to connect
		return -1;
	}
	else
	{
		retVal = Spark_Send_Device_Message(sparkSocket, (char *)Device_Secret, NULL, NULL);
	}

    return retVal;
}

int Spark_Disconnect(void)
{
    int retVal = 0;

    retVal = closesocket(sparkSocket);

    if(retVal == 0)
    	sparkSocket = 0xFFFFFFFF;

    return retVal;
}

// receive from socket until we either find a newline or fill the buffer
// called repeatedly from an interrupt handler, so DO NOT BLOCK
// returns: -1 on error, signifying socket disconnected
//          0 if we have not yet received a full line
//          the number of bytes received when we have received a full line
int receive_line()
{
	if (0 == total_bytes_received)
	{
		memset(recvBuff, 0, SPARK_BUF_LEN);

	    // reset the fd_set structure
	    FD_ZERO(&readSet);
	    FD_SET(sparkSocket, &readSet);
	}

    int buffer_bytes_available = SPARK_BUF_LEN - 1 - total_bytes_received;
    char *newline = NULL;

    // tell select to timeout after 500 microseconds
    timeout.tv_sec = 0;
    timeout.tv_usec = 500;

	int num_fds_ready = select(sparkSocket+1, &readSet, NULL, NULL, &timeout);

	if (0 < num_fds_ready)
	{
		if (FD_ISSET(sparkSocket, &readSet))
		{
			char *buffer_ptr = recvBuff + total_bytes_received;

			int bytes_received_once = recv(sparkSocket, buffer_ptr, buffer_bytes_available, 0);

			if (0 > bytes_received_once)
				return bytes_received_once;

			total_bytes_received += bytes_received_once;
			newline = strchr(recvBuff, '\n');
		}
	}

    if (NULL == newline && 0 < buffer_bytes_available)
    {
    	return 0;
    }
    else
    {
    	int retVal = total_bytes_received;
    	total_bytes_received = 0;
    	return retVal;
    }
}

// process the contents of recvBuff
// returns number of bytes transmitted or -1 on error
int process_command()
{
	int bytes_sent = 0;

	// who
	if (0 == strncmp(recvBuff, API_Who, strlen(API_Who)))
	{
		bytes_sent = Spark_Send_Device_Message(sparkSocket, (char *)Device_Name, NULL, NULL);
	}

	// device id echoed by server
	else if (0 == strncmp(recvBuff, Device_Name, strlen(Device_Name)))
    {
		SPARK_DEVICE_ACKED = 1;
		LED_On(LED1);
    }

	// API alive signal received, reset alive timeout
	else if (0 == strncmp(recvBuff, API_Alive, strlen(API_Alive)))
	{
		TimingSparkAliveTimeout = 0;
	}

	// command to set a pin high
	else if (0 == strncmp(recvBuff, High_Dx, 6))
	{
		High_Dx[6] = recvBuff[6];

		if (OK == DIO_SetState(atoc(High_Dx[6]), HIGH))
			bytes_sent = Spark_Send_Device_Message(sparkSocket, (char *)Device_Ok, (char *)High_Dx, NULL);
		else
			bytes_sent = Spark_Send_Device_Message(sparkSocket, (char *)Device_Fail, (char *)High_Dx, NULL);
	}

	// command to set a pin low
	else if (0 == strncmp(recvBuff, Low_Dx, 5))
	{
		Low_Dx[5] = recvBuff[5];

		if (OK == DIO_SetState(atoc(Low_Dx[5]), LOW))
			bytes_sent = Spark_Send_Device_Message(sparkSocket, (char *)Device_Ok, (char *)Low_Dx, NULL);
		else
			bytes_sent = Spark_Send_Device_Message(sparkSocket, (char *)Device_Fail, (char *)Low_Dx, NULL);
	}

	// command to call the user-defined function
	else if (0 == strncmp(recvBuff, API_UserFunc, strlen(API_UserFunc)))
	{
		if (NULL != userFunction)
		{
			char *user_arg = &recvBuff[strlen(API_UserFunc)];
			char *newline = strchr(user_arg, '\n');
			if (NULL != newline)
			{
				if ('\r' == *(newline - 1))
					newline--;
				*newline = '\0';
			}

			char retStr[11];
			int userResult = userFunction(user_arg);
			int retLen = itoa(userResult, retStr);
			retStr[retLen] = '\0';
			bytes_sent = Spark_Send_Device_Message(sparkSocket, (char *)Device_Ok, (char *)API_UserFunc, (char *)retStr);
		}
	}

	// Do nothing for new line returned
	else if(strcmp(recvBuff, Device_CRLF) == 0)
	{
		bytes_sent = 0;
	}

	else
	{
		bytes_sent = Spark_Send_Device_Message(sparkSocket, (char *)Device_Fail, (char *)recvBuff, NULL);
	}

	return bytes_sent;
}

int Spark_Process_API_Response(void)
{
	int retVal = receive_line();

	if (0 < retVal)
		retVal = process_command();

	return retVal;
}

int Spark_Device_Alive(void)
{
	int bytes_sent = 0;

	bytes_sent = Spark_Send_Device_Message(sparkSocket, (char *)Device_Alive, NULL, NULL);

	return bytes_sent;
}

void userCallback(char *callback_name)
{
	Spark_Send_Device_Message(sparkSocket, (char *)API_Callback, (char *)callback_name, NULL);
}

void userCallbackWithData(char *callback_name, char *callback_data, long data_length)
{
	char len, lenStr[11];
	len = itoa(data_length, &lenStr[0]);
	lenStr[len] = '\0';
	Spark_Send_Device_Message(sparkSocket, (char *)API_Callback, (char *)callback_name, (char *)lenStr);
}

// returns number of bytes transmitted or -1 on error
static int Spark_Send_Device_Message(long socket, char * cmd, char * cmdparam, char * cmdvalue)
{
    char cmdBuf[SPARK_BUF_LEN];
    int sendLen = 0;
    int retVal = 0;

    memset(cmdBuf, 0, SPARK_BUF_LEN);

    if(cmd != NULL)
    {
        sendLen = strlen(cmd);
        memcpy(cmdBuf, cmd, strlen(cmd));
    }

    if(cmdparam != NULL)
    {
        memcpy(&cmdBuf[sendLen], cmdparam, strlen(cmdparam));
        sendLen += strlen(cmdparam);
    }

    if(cmdvalue != NULL)
    {
        memcpy(&cmdBuf[sendLen], cmdvalue, strlen(cmdvalue));
        sendLen += strlen(cmdvalue);
    }

    memcpy(&cmdBuf[sendLen], Device_CRLF, strlen(Device_CRLF));
    sendLen += strlen(Device_CRLF);

    retVal = send(socket, cmdBuf, sendLen, 0);

    return retVal;
}

// brief  Convert integer to ASCII in decimal base
static unsigned char itoa(int cNum, char *cString)
{
    char* ptr;
    int uTemp = cNum;
    unsigned char length;

    // value 0 is a special case
    if (cNum == 0)
    {
        length = 1;
        *cString = '0';

        return length;
    }

    // Find out the length of the number, in decimal base
    length = 0;
    while (uTemp > 0)
    {
        uTemp /= 10;
        length++;
    }

    // Do the actual formatting, right to left
    uTemp = cNum;
    ptr = cString + length;
    while (uTemp > 0)
    {
        --ptr;
        *ptr = digits[uTemp % 10];
        uTemp /= 10;
    }

    return length;
}

//Convert nibble to hexdecimal from ASCII
static uint8_t atoc(char data)
{
	unsigned char ucRes;

	if ((data >= 0x30) && (data <= 0x39))
	{
		ucRes = data - 0x30;
	}
	else
	{
		if (data == 'a')
		{
			ucRes = 0x0a;;
		}
		else if (data == 'b')
		{
			ucRes = 0x0b;
		}
		else if (data == 'c')
		{
			ucRes = 0x0c;
		}
		else if (data == 'd')
		{
			ucRes = 0x0d;
		}
		else if (data == 'e')
		{
			ucRes = 0x0e;
		}
		else if (data == 'f')
		{
			ucRes = 0x0f;
		}
	}
	return ucRes;
}

/*
// Convert 2 nibbles in ASCII into a short number
static uint16_t atoshort(char b1, char b2)
{
	uint16_t usRes;
	usRes = (atoc(b1)) * 16 | atoc(b2);
	return usRes;
}

// Convert 2 bytes in ASCII into one character
static unsigned char ascii_to_char(char b1, char b2)
{
	unsigned char ucRes;

	ucRes = (atoc(b1)) << 4 | (atoc(b2));

	return ucRes;
}

// Various String Functions
static void str_cpy(char dest[], char src[])
{
	int i = 0;
	for(i = 0; src[i] != '\0'; i++)
		dest[i] = src[i];
	dest[i] = '\0';
}

static int str_cmp(char str1[], char str2[])
{
	int i = 0;
	while(1)
	{
		if(str1[i] != str2[i])
			return str1[i] - str2[i];
		if(str1[i] == '\0' || str2[i] == '\0')
			return 0;
		i++;
	}
}

static int str_len(char str[])
{
	int i;
	for(i = 0; str[i] != '\0'; i++);
	return i;
}

static void sub_str(char dest[], char src[], int offset, int len)
{
	int i;
	for(i = 0; i < len && src[offset + i] != '\0'; i++)
		dest[i] = src[i + offset];
	dest[i] = '\0';
}

*/<|MERGE_RESOLUTION|>--- conflicted
+++ resolved
@@ -11,11 +11,7 @@
 
 // Spark Messages
 const char Device_Secret[] = "secret";
-<<<<<<< HEAD
 const char Device_Name[] = "rccar";
-=======
-const char Device_Name[] = "satish";
->>>>>>> db7e8625
 const char Device_Ok[] = "OK ";
 const char Device_Fail[] = "FAIL ";
 const char Device_CRLF[] = "\n";
