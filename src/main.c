--- conflicted
+++ resolved
@@ -30,11 +30,6 @@
 __IO uint32_t TimingSparkProcessAPI;
 __IO uint32_t TimingSparkAliveTimeout;
 
-<<<<<<< HEAD
-__IO uint8_t TIMING_BUTTON1_PRESSED;
-
-=======
->>>>>>> 9c785210
 uint8_t WLAN_MANUAL_CONNECT = 1;//For Manual connection, set this to 1
 uint8_t WLAN_SMART_CONFIG_START;
 uint8_t WLAN_SMART_CONFIG_DONE;
