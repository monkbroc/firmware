
#include "testapi.h"
#include "spark_wiring_i2c.h"

test(api_i2c)
{
    int buffer;
<<<<<<< HEAD
    API_COMPILE(buffer==I2C_BUFFER_LENGTH);
=======
    API_COMPILE((void)(buffer==I2C_BUFFER_LENGTH));
>>>>>>> f381b65a
}

test(api_wiring_pinMode) {

    PinMode mode = PIN_MODE_NONE;
    API_COMPILE(mode=getPinMode(D0));
    API_COMPILE(pinMode(D0, mode));

}

test(api_wiring_wire_setSpeed)
{
    API_COMPILE(Wire.setSpeed(CLOCK_SPEED_100KHZ));
}
void D0_callback()
{
}

test(api_wiring_interrupt) {

    API_COMPILE(interrupts());
    API_COMPILE(noInterrupts());

    API_COMPILE(attachInterrupt(D0, D0_callback, RISING));
    API_COMPILE(detachInterrupt(D0));

    class MyClass {
      public:
        void handler() { }
    } myObj;

    API_COMPILE(attachInterrupt(D0, &MyClass::handler, &myObj, RISING));

}

test(api_wiring_usartserial) {

    API_COMPILE(Serial1.halfduplex(true));
    API_COMPILE(Serial1.halfduplex(false));

}

void TIM3_callback()
{
}

#if PLATFORM_ID>=6
// system interrupt not available for the core yet.
test(api_wiring_system_interrupt) {

    API_COMPILE(attachSystemInterrupt(SysInterrupt_TIM3_IRQ, TIM3_callback));
    API_COMPILE(detachSystemInterrupt(SysInterrupt_TIM3_IRQ));
}
#endif

void externalLEDHandler(uint8_t r, uint8_t g, uint8_t b) {
}

class ExternalLed {
  public:
    void handler(uint8_t r, uint8_t g, uint8_t b) {
    }
} externalLed;

test(api_rgb) {
    bool flag; uint8_t value;
    API_COMPILE(RGB.brightness(50));
    API_COMPILE(RGB.brightness(50, false));
    API_COMPILE(flag=RGB.controlled());
    API_COMPILE(RGB.control(true));
    API_COMPILE(RGB.color(255,255,255));
    API_COMPILE(RGB.color(RGB_COLOR_WHITE));
    API_COMPILE(flag=RGB.brightness());
    API_COMPILE(RGB.onChange(externalLEDHandler));
    API_COMPILE(RGB.onChange(&ExternalLed::handler, &externalLed));
    (void)flag; (void)value; // unused
}<|MERGE_RESOLUTION|>--- conflicted
+++ resolved
@@ -5,11 +5,7 @@
 test(api_i2c)
 {
     int buffer;
-<<<<<<< HEAD
-    API_COMPILE(buffer==I2C_BUFFER_LENGTH);
-=======
     API_COMPILE((void)(buffer==I2C_BUFFER_LENGTH));
->>>>>>> f381b65a
 }
 
 test(api_wiring_pinMode) {
