--- conflicted
+++ resolved
@@ -25,15 +25,15 @@
   *
   *        http://www.st.com/software_license_agreement_liberty_v2
   *
-  * Unless required by applicable law or agreed to in writing, software
-  * distributed under the License is distributed on an "AS IS" BASIS,
+  * Unless required by applicable law or agreed to in writing, software 
+  * distributed under the License is distributed on an "AS IS" BASIS, 
   * WITHOUT WARRANTIES OR CONDITIONS OF ANY KIND, either express or implied.
   * See the License for the specific language governing permissions and
   * limitations under the License.
   *
   ******************************************************************************
   */
-
+    
   .syntax unified
   .cpu cortex-m3
   .fpu softvfp
@@ -42,10 +42,10 @@
 .global  g_pfnVectors
 .global  Default_Handler
 
-/* start address for the initialization values of the .data section.
+/* start address for the initialization values of the .data section. 
 defined in linker script */
 .word  _sidata
-/* start address for the .data section. defined in linker script */
+/* start address for the .data section. defined in linker script */  
 .word  _sdata
 /* end address for the .data section. defined in linker script */
 .word  _edata
@@ -59,7 +59,7 @@
  * @brief  This is the code that gets called when the processor first
  *          starts execution following a reset event. Only the absolutely
  *          necessary set is performed, after which the application
- *          supplied main() routine is called.
+ *          supplied main() routine is called. 
  * @param  None
  * @retval : None
 */
@@ -67,9 +67,9 @@
     .section  .text.Reset_Handler
   .weak  Reset_Handler
   .type  Reset_Handler, %function
-Reset_Handler:
-
-/* Copy the data segment initializers from flash to SRAM */
+Reset_Handler:  
+
+/* Copy the data segment initializers from flash to SRAM */  
   movs  r1, #0
   b  LoopCopyDataInit
 
@@ -78,7 +78,7 @@
   ldr  r3, [r3, r1]
   str  r3, [r0, r1]
   adds  r1, r1, #4
-
+    
 LoopCopyDataInit:
   ldr  r0, =_sdata
   ldr  r3, =_edata
@@ -87,11 +87,11 @@
   bcc  CopyDataInit
   ldr  r2, =_sbss
   b  LoopFillZerobss
-/* Zero fill the bss segment. */
+/* Zero fill the bss segment. */  
 FillZerobss:
   movs  r3, #0
   str  r3, [r2], #4
-
+    
 LoopFillZerobss:
   ldr  r3, = _ebss
   cmp  r2, r3
@@ -100,21 +100,16 @@
   bl  SystemInit
   .include "spark_init.S"
 /* Call the application's entry point.*/
-<<<<<<< HEAD
-  bl  application_start
+  bl  main
   bx  lr    
-=======
-  bl  main
-  bx  lr
->>>>>>> f381b65a
 .size  Reset_Handler, .-Reset_Handler
 
 /**
- * @brief  This is the code that gets called when the processor receives an
+ * @brief  This is the code that gets called when the processor receives an 
  *         unexpected interrupt.  This simply enters an infinite loop, preserving
  *         the system state for examination by a debugger.
- * @param  None
- * @retval None
+ * @param  None     
+ * @retval None       
 */
     .section  .text.Default_Handler,"ax",%progbits
 Default_Handler:
@@ -126,13 +121,13 @@
 * The minimal vector table for a Cortex M3. Note that the proper constructs
 * must be placed on this to ensure that it ends up at physical address
 * 0x0000.0000.
-*
+* 
 *******************************************************************************/
    .section  .isr_vector,"a",%progbits
   .type  g_pfnVectors, %object
   .size  g_pfnVectors, .-g_pfnVectors
-
-
+    
+    
 g_pfnVectors:
   .word  _estack
   .word  Reset_Handler
@@ -150,107 +145,107 @@
   .word  0
   .word  PendSV_Handler
   .word  SysTick_Handler
-
+  
   /* External Interrupts */
-  .word     WWDG_IRQHandler                   /* Window WatchDog              */
-  .word     PVD_IRQHandler                    /* PVD through EXTI Line detection */
-  .word     TAMP_STAMP_IRQHandler             /* Tamper and TimeStamps through the EXTI line */
-  .word     RTC_WKUP_IRQHandler               /* RTC Wakeup through the EXTI line */
-  .word     FLASH_IRQHandler                  /* FLASH                        */
-  .word     RCC_IRQHandler                    /* RCC                          */
-  .word     EXTI0_IRQHandler                  /* EXTI Line0                   */
-  .word     EXTI1_IRQHandler                  /* EXTI Line1                   */
-  .word     EXTI2_IRQHandler                  /* EXTI Line2                   */
-  .word     EXTI3_IRQHandler                  /* EXTI Line3                   */
-  .word     EXTI4_IRQHandler                  /* EXTI Line4                   */
-  .word     DMA1_Stream0_IRQHandler           /* DMA1 Stream 0                */
-  .word     DMA1_Stream1_IRQHandler           /* DMA1 Stream 1                */
-  .word     DMA1_Stream2_IRQHandler           /* DMA1 Stream 2                */
-  .word     DMA1_Stream3_IRQHandler           /* DMA1 Stream 3                */
-  .word     DMA1_Stream4_IRQHandler           /* DMA1 Stream 4                */
-  .word     DMA1_Stream5_IRQHandler           /* DMA1 Stream 5                */
-  .word     DMA1_Stream6_IRQHandler           /* DMA1 Stream 6                */
-  .word     ADC_IRQHandler                    /* ADC1, ADC2 and ADC3s         */
-  .word     CAN1_TX_IRQHandler                /* CAN1 TX                      */
-  .word     CAN1_RX0_IRQHandler               /* CAN1 RX0                     */
-  .word     CAN1_RX1_IRQHandler               /* CAN1 RX1                     */
-  .word     CAN1_SCE_IRQHandler               /* CAN1 SCE                     */
-  .word     EXTI9_5_IRQHandler                /* External Line[9:5]s          */
-  .word     TIM1_BRK_TIM9_IRQHandler          /* TIM1 Break and TIM9          */
-  .word     TIM1_UP_TIM10_IRQHandler          /* TIM1 Update and TIM10        */
+  .word     WWDG_IRQHandler                   /* Window WatchDog              */                                        
+  .word     PVD_IRQHandler                    /* PVD through EXTI Line detection */                        
+  .word     TAMP_STAMP_IRQHandler             /* Tamper and TimeStamps through the EXTI line */            
+  .word     RTC_WKUP_IRQHandler               /* RTC Wakeup through the EXTI line */                      
+  .word     FLASH_IRQHandler                  /* FLASH                        */                                          
+  .word     RCC_IRQHandler                    /* RCC                          */                                            
+  .word     EXTI0_IRQHandler                  /* EXTI Line0                   */                        
+  .word     EXTI1_IRQHandler                  /* EXTI Line1                   */                          
+  .word     EXTI2_IRQHandler                  /* EXTI Line2                   */                          
+  .word     EXTI3_IRQHandler                  /* EXTI Line3                   */                          
+  .word     EXTI4_IRQHandler                  /* EXTI Line4                   */                          
+  .word     DMA1_Stream0_IRQHandler           /* DMA1 Stream 0                */                  
+  .word     DMA1_Stream1_IRQHandler           /* DMA1 Stream 1                */                   
+  .word     DMA1_Stream2_IRQHandler           /* DMA1 Stream 2                */                   
+  .word     DMA1_Stream3_IRQHandler           /* DMA1 Stream 3                */                   
+  .word     DMA1_Stream4_IRQHandler           /* DMA1 Stream 4                */                   
+  .word     DMA1_Stream5_IRQHandler           /* DMA1 Stream 5                */                   
+  .word     DMA1_Stream6_IRQHandler           /* DMA1 Stream 6                */                   
+  .word     ADC_IRQHandler                    /* ADC1, ADC2 and ADC3s         */                   
+  .word     CAN1_TX_IRQHandler                /* CAN1 TX                      */                         
+  .word     CAN1_RX0_IRQHandler               /* CAN1 RX0                     */                          
+  .word     CAN1_RX1_IRQHandler               /* CAN1 RX1                     */                          
+  .word     CAN1_SCE_IRQHandler               /* CAN1 SCE                     */                          
+  .word     EXTI9_5_IRQHandler                /* External Line[9:5]s          */                          
+  .word     TIM1_BRK_TIM9_IRQHandler          /* TIM1 Break and TIM9          */         
+  .word     TIM1_UP_TIM10_IRQHandler          /* TIM1 Update and TIM10        */         
   .word     TIM1_TRG_COM_TIM11_IRQHandler     /* TIM1 Trigger and Commutation and TIM11 */
-  .word     TIM1_CC_IRQHandler                /* TIM1 Capture Compare         */
-  .word     TIM2_IRQHandler                   /* TIM2                         */
-  .word     TIM3_IRQHandler                   /* TIM3                         */
-  .word     TIM4_IRQHandler                   /* TIM4                         */
-  .word     I2C1_EV_IRQHandler                /* I2C1 Event                   */
-  .word     I2C1_ER_IRQHandler                /* I2C1 Error                   */
-  .word     I2C2_EV_IRQHandler                /* I2C2 Event                   */
-  .word     I2C2_ER_IRQHandler                /* I2C2 Error                   */
-  .word     SPI1_IRQHandler                   /* SPI1                         */
-  .word     SPI2_IRQHandler                   /* SPI2                         */
-  .word     USART1_IRQHandler                 /* USART1                       */
-  .word     USART2_IRQHandler                 /* USART2                       */
-  .word     USART3_IRQHandler                 /* USART3                       */
-  .word     EXTI15_10_IRQHandler              /* External Line[15:10]s        */
-  .word     RTC_Alarm_IRQHandler              /* RTC Alarm (A and B) through EXTI Line */
-  .word     OTG_FS_WKUP_IRQHandler            /* USB OTG FS Wakeup through EXTI line */
-  .word     TIM8_BRK_TIM12_IRQHandler         /* TIM8 Break and TIM12         */
-  .word     TIM8_UP_TIM13_IRQHandler          /* TIM8 Update and TIM13        */
+  .word     TIM1_CC_IRQHandler                /* TIM1 Capture Compare         */                          
+  .word     TIM2_IRQHandler                   /* TIM2                         */                   
+  .word     TIM3_IRQHandler                   /* TIM3                         */                   
+  .word     TIM4_IRQHandler                   /* TIM4                         */                   
+  .word     I2C1_EV_IRQHandler                /* I2C1 Event                   */                          
+  .word     I2C1_ER_IRQHandler                /* I2C1 Error                   */                          
+  .word     I2C2_EV_IRQHandler                /* I2C2 Event                   */                          
+  .word     I2C2_ER_IRQHandler                /* I2C2 Error                   */                            
+  .word     SPI1_IRQHandler                   /* SPI1                         */                   
+  .word     SPI2_IRQHandler                   /* SPI2                         */                   
+  .word     USART1_IRQHandler                 /* USART1                       */                   
+  .word     USART2_IRQHandler                 /* USART2                       */                   
+  .word     USART3_IRQHandler                 /* USART3                       */                   
+  .word     EXTI15_10_IRQHandler              /* External Line[15:10]s        */                          
+  .word     RTC_Alarm_IRQHandler              /* RTC Alarm (A and B) through EXTI Line */                 
+  .word     OTG_FS_WKUP_IRQHandler            /* USB OTG FS Wakeup through EXTI line */                       
+  .word     TIM8_BRK_TIM12_IRQHandler         /* TIM8 Break and TIM12         */         
+  .word     TIM8_UP_TIM13_IRQHandler          /* TIM8 Update and TIM13        */         
   .word     TIM8_TRG_COM_TIM14_IRQHandler     /* TIM8 Trigger and Commutation and TIM14 */
-  .word     TIM8_CC_IRQHandler                /* TIM8 Capture Compare         */
-  .word     DMA1_Stream7_IRQHandler           /* DMA1 Stream7                 */
-  .word     FSMC_IRQHandler                   /* FSMC                         */
-  .word     SDIO_IRQHandler                   /* SDIO                         */
-  .word     TIM5_IRQHandler                   /* TIM5                         */
-  .word     SPI3_IRQHandler                   /* SPI3                         */
-  .word     UART4_IRQHandler                  /* UART4                        */
-  .word     UART5_IRQHandler                  /* UART5                        */
-  .word     TIM6_DAC_IRQHandler               /* TIM6 and DAC1&2 underrun errors */
+  .word     TIM8_CC_IRQHandler                /* TIM8 Capture Compare         */                          
+  .word     DMA1_Stream7_IRQHandler           /* DMA1 Stream7                 */                          
+  .word     FSMC_IRQHandler                   /* FSMC                         */                   
+  .word     SDIO_IRQHandler                   /* SDIO                         */                   
+  .word     TIM5_IRQHandler                   /* TIM5                         */                   
+  .word     SPI3_IRQHandler                   /* SPI3                         */                   
+  .word     UART4_IRQHandler                  /* UART4                        */                   
+  .word     UART5_IRQHandler                  /* UART5                        */                   
+  .word     TIM6_DAC_IRQHandler               /* TIM6 and DAC1&2 underrun errors */                   
   .word     TIM7_IRQHandler                   /* TIM7                         */
-  .word     DMA2_Stream0_IRQHandler           /* DMA2 Stream 0                */
-  .word     DMA2_Stream1_IRQHandler           /* DMA2 Stream 1                */
-  .word     DMA2_Stream2_IRQHandler           /* DMA2 Stream 2                */
-  .word     DMA2_Stream3_IRQHandler           /* DMA2 Stream 3                */
-  .word     DMA2_Stream4_IRQHandler           /* DMA2 Stream 4                */
-  .word     ETH_IRQHandler                    /* Ethernet                     */
-  .word     ETH_WKUP_IRQHandler               /* Ethernet Wakeup through EXTI line */
-  .word     CAN2_TX_IRQHandler                /* CAN2 TX                      */
-  .word     CAN2_RX0_IRQHandler               /* CAN2 RX0                     */
-  .word     CAN2_RX1_IRQHandler               /* CAN2 RX1                     */
-  .word     CAN2_SCE_IRQHandler               /* CAN2 SCE                     */
-  .word     OTG_FS_IRQHandler                 /* USB OTG FS                   */
-  .word     DMA2_Stream5_IRQHandler           /* DMA2 Stream 5                */
-  .word     DMA2_Stream6_IRQHandler           /* DMA2 Stream 6                */
-  .word     DMA2_Stream7_IRQHandler           /* DMA2 Stream 7                */
-  .word     USART6_IRQHandler                 /* USART6                       */
-  .word     I2C3_EV_IRQHandler                /* I2C3 event                   */
-  .word     I2C3_ER_IRQHandler                /* I2C3 error                   */
-  .word     OTG_HS_EP1_OUT_IRQHandler         /* USB OTG HS End Point 1 Out   */
-  .word     OTG_HS_EP1_IN_IRQHandler          /* USB OTG HS End Point 1 In    */
-  .word     OTG_HS_WKUP_IRQHandler            /* USB OTG HS Wakeup through EXTI */
-  .word     OTG_HS_IRQHandler                 /* USB OTG HS                   */
-  .word     DCMI_IRQHandler                   /* DCMI                         */
-  .word     CRYP_IRQHandler                   /* CRYP crypto                  */
+  .word     DMA2_Stream0_IRQHandler           /* DMA2 Stream 0                */                   
+  .word     DMA2_Stream1_IRQHandler           /* DMA2 Stream 1                */                   
+  .word     DMA2_Stream2_IRQHandler           /* DMA2 Stream 2                */                   
+  .word     DMA2_Stream3_IRQHandler           /* DMA2 Stream 3                */                   
+  .word     DMA2_Stream4_IRQHandler           /* DMA2 Stream 4                */                   
+  .word     ETH_IRQHandler                    /* Ethernet                     */                   
+  .word     ETH_WKUP_IRQHandler               /* Ethernet Wakeup through EXTI line */                     
+  .word     CAN2_TX_IRQHandler                /* CAN2 TX                      */                          
+  .word     CAN2_RX0_IRQHandler               /* CAN2 RX0                     */                          
+  .word     CAN2_RX1_IRQHandler               /* CAN2 RX1                     */                          
+  .word     CAN2_SCE_IRQHandler               /* CAN2 SCE                     */                          
+  .word     OTG_FS_IRQHandler                 /* USB OTG FS                   */                   
+  .word     DMA2_Stream5_IRQHandler           /* DMA2 Stream 5                */                   
+  .word     DMA2_Stream6_IRQHandler           /* DMA2 Stream 6                */                   
+  .word     DMA2_Stream7_IRQHandler           /* DMA2 Stream 7                */                   
+  .word     USART6_IRQHandler                 /* USART6                       */                    
+  .word     I2C3_EV_IRQHandler                /* I2C3 event                   */                          
+  .word     I2C3_ER_IRQHandler                /* I2C3 error                   */                          
+  .word     OTG_HS_EP1_OUT_IRQHandler         /* USB OTG HS End Point 1 Out   */                   
+  .word     OTG_HS_EP1_IN_IRQHandler          /* USB OTG HS End Point 1 In    */                   
+  .word     OTG_HS_WKUP_IRQHandler            /* USB OTG HS Wakeup through EXTI */                         
+  .word     OTG_HS_IRQHandler                 /* USB OTG HS                   */                   
+  .word     DCMI_IRQHandler                   /* DCMI                         */                   
+  .word     CRYP_IRQHandler                   /* CRYP crypto                  */                   
   .word     HASH_RNG_IRQHandler               /* Hash and Rng                 */
-
-
+                         
+                         
 /*******************************************************************************
 *
-* Provide weak aliases for each Exception handler to the Default_Handler.
-* As they are weak aliases, any function with the same name will override
+* Provide weak aliases for each Exception handler to the Default_Handler. 
+* As they are weak aliases, any function with the same name will override 
 * this definition.
-*
+* 
 *******************************************************************************/
    .weak      NMI_Handler
    .thumb_set NMI_Handler,Default_Handler
-
+  
    .weak      HardFault_Handler
    .thumb_set HardFault_Handler,Default_Handler
-
+  
    .weak      MemManage_Handler
    .thumb_set MemManage_Handler,Default_Handler
-
+  
    .weak      BusFault_Handler
    .thumb_set BusFault_Handler,Default_Handler
 
@@ -267,250 +262,250 @@
    .thumb_set PendSV_Handler,Default_Handler
 
    .weak      SysTick_Handler
-   .thumb_set SysTick_Handler,Default_Handler
-
-   .weak      WWDG_IRQHandler
-   .thumb_set WWDG_IRQHandler,Default_Handler
-
-   .weak      PVD_IRQHandler
+   .thumb_set SysTick_Handler,Default_Handler              
+  
+   .weak      WWDG_IRQHandler                   
+   .thumb_set WWDG_IRQHandler,Default_Handler      
+                  
+   .weak      PVD_IRQHandler      
    .thumb_set PVD_IRQHandler,Default_Handler
-
-   .weak      TAMP_STAMP_IRQHandler
+               
+   .weak      TAMP_STAMP_IRQHandler            
    .thumb_set TAMP_STAMP_IRQHandler,Default_Handler
-
-   .weak      RTC_WKUP_IRQHandler
+            
+   .weak      RTC_WKUP_IRQHandler                  
    .thumb_set RTC_WKUP_IRQHandler,Default_Handler
-
-   .weak      FLASH_IRQHandler
+            
+   .weak      FLASH_IRQHandler         
    .thumb_set FLASH_IRQHandler,Default_Handler
-
-   .weak      RCC_IRQHandler
+                  
+   .weak      RCC_IRQHandler      
    .thumb_set RCC_IRQHandler,Default_Handler
-
-   .weak      EXTI0_IRQHandler
+                  
+   .weak      EXTI0_IRQHandler         
    .thumb_set EXTI0_IRQHandler,Default_Handler
-
-   .weak      EXTI1_IRQHandler
+                  
+   .weak      EXTI1_IRQHandler         
    .thumb_set EXTI1_IRQHandler,Default_Handler
-
-   .weak      EXTI2_IRQHandler
-   .thumb_set EXTI2_IRQHandler,Default_Handler
-
-   .weak      EXTI3_IRQHandler
+                     
+   .weak      EXTI2_IRQHandler         
+   .thumb_set EXTI2_IRQHandler,Default_Handler 
+                 
+   .weak      EXTI3_IRQHandler         
    .thumb_set EXTI3_IRQHandler,Default_Handler
-
-   .weak      EXTI4_IRQHandler
+                        
+   .weak      EXTI4_IRQHandler         
    .thumb_set EXTI4_IRQHandler,Default_Handler
-
-   .weak      DMA1_Stream0_IRQHandler
+                  
+   .weak      DMA1_Stream0_IRQHandler               
    .thumb_set DMA1_Stream0_IRQHandler,Default_Handler
-
-   .weak      DMA1_Stream1_IRQHandler
+         
+   .weak      DMA1_Stream1_IRQHandler               
    .thumb_set DMA1_Stream1_IRQHandler,Default_Handler
-
-   .weak      DMA1_Stream2_IRQHandler
+                  
+   .weak      DMA1_Stream2_IRQHandler               
    .thumb_set DMA1_Stream2_IRQHandler,Default_Handler
-
-   .weak      DMA1_Stream3_IRQHandler
-   .thumb_set DMA1_Stream3_IRQHandler,Default_Handler
-
-   .weak      DMA1_Stream4_IRQHandler
+                  
+   .weak      DMA1_Stream3_IRQHandler               
+   .thumb_set DMA1_Stream3_IRQHandler,Default_Handler 
+                 
+   .weak      DMA1_Stream4_IRQHandler              
    .thumb_set DMA1_Stream4_IRQHandler,Default_Handler
-
-   .weak      DMA1_Stream5_IRQHandler
+                  
+   .weak      DMA1_Stream5_IRQHandler               
    .thumb_set DMA1_Stream5_IRQHandler,Default_Handler
-
-   .weak      DMA1_Stream6_IRQHandler
+                  
+   .weak      DMA1_Stream6_IRQHandler               
    .thumb_set DMA1_Stream6_IRQHandler,Default_Handler
-
-   .weak      ADC_IRQHandler
+                  
+   .weak      ADC_IRQHandler      
    .thumb_set ADC_IRQHandler,Default_Handler
-
-   .weak      CAN1_TX_IRQHandler
+               
+   .weak      CAN1_TX_IRQHandler   
    .thumb_set CAN1_TX_IRQHandler,Default_Handler
-
-   .weak      CAN1_RX0_IRQHandler
+            
+   .weak      CAN1_RX0_IRQHandler                  
    .thumb_set CAN1_RX0_IRQHandler,Default_Handler
-
-   .weak      CAN1_RX1_IRQHandler
+                           
+   .weak      CAN1_RX1_IRQHandler                  
    .thumb_set CAN1_RX1_IRQHandler,Default_Handler
-
-   .weak      CAN1_SCE_IRQHandler
+            
+   .weak      CAN1_SCE_IRQHandler                  
    .thumb_set CAN1_SCE_IRQHandler,Default_Handler
-
-   .weak      EXTI9_5_IRQHandler
+            
+   .weak      EXTI9_5_IRQHandler   
    .thumb_set EXTI9_5_IRQHandler,Default_Handler
-
-   .weak      TIM1_BRK_TIM9_IRQHandler
+            
+   .weak      TIM1_BRK_TIM9_IRQHandler            
    .thumb_set TIM1_BRK_TIM9_IRQHandler,Default_Handler
-
-   .weak      TIM1_UP_TIM10_IRQHandler
+            
+   .weak      TIM1_UP_TIM10_IRQHandler            
    .thumb_set TIM1_UP_TIM10_IRQHandler,Default_Handler
-
-   .weak      TIM1_TRG_COM_TIM11_IRQHandler
+      
+   .weak      TIM1_TRG_COM_TIM11_IRQHandler      
    .thumb_set TIM1_TRG_COM_TIM11_IRQHandler,Default_Handler
-
-   .weak      TIM1_CC_IRQHandler
+      
+   .weak      TIM1_CC_IRQHandler   
    .thumb_set TIM1_CC_IRQHandler,Default_Handler
-
-   .weak      TIM2_IRQHandler
+                  
+   .weak      TIM2_IRQHandler            
    .thumb_set TIM2_IRQHandler,Default_Handler
-
-   .weak      TIM3_IRQHandler
+                  
+   .weak      TIM3_IRQHandler            
    .thumb_set TIM3_IRQHandler,Default_Handler
-
-   .weak      TIM4_IRQHandler
+                  
+   .weak      TIM4_IRQHandler            
    .thumb_set TIM4_IRQHandler,Default_Handler
-
-   .weak      I2C1_EV_IRQHandler
+                  
+   .weak      I2C1_EV_IRQHandler   
    .thumb_set I2C1_EV_IRQHandler,Default_Handler
-
-   .weak      I2C1_ER_IRQHandler
+                     
+   .weak      I2C1_ER_IRQHandler   
    .thumb_set I2C1_ER_IRQHandler,Default_Handler
-
-   .weak      I2C2_EV_IRQHandler
+                     
+   .weak      I2C2_EV_IRQHandler   
    .thumb_set I2C2_EV_IRQHandler,Default_Handler
-
-   .weak      I2C2_ER_IRQHandler
+                  
+   .weak      I2C2_ER_IRQHandler   
    .thumb_set I2C2_ER_IRQHandler,Default_Handler
-
-   .weak      SPI1_IRQHandler
+                           
+   .weak      SPI1_IRQHandler            
    .thumb_set SPI1_IRQHandler,Default_Handler
-
-   .weak      SPI2_IRQHandler
+                        
+   .weak      SPI2_IRQHandler            
    .thumb_set SPI2_IRQHandler,Default_Handler
-
-   .weak      USART1_IRQHandler
+                  
+   .weak      USART1_IRQHandler      
    .thumb_set USART1_IRQHandler,Default_Handler
-
-   .weak      USART2_IRQHandler
+                     
+   .weak      USART2_IRQHandler      
    .thumb_set USART2_IRQHandler,Default_Handler
-
-   .weak      USART3_IRQHandler
+                     
+   .weak      USART3_IRQHandler      
    .thumb_set USART3_IRQHandler,Default_Handler
-
-   .weak      EXTI15_10_IRQHandler
+                  
+   .weak      EXTI15_10_IRQHandler               
    .thumb_set EXTI15_10_IRQHandler,Default_Handler
-
-   .weak      RTC_Alarm_IRQHandler
+               
+   .weak      RTC_Alarm_IRQHandler               
    .thumb_set RTC_Alarm_IRQHandler,Default_Handler
-
-   .weak      OTG_FS_WKUP_IRQHandler
+            
+   .weak      OTG_FS_WKUP_IRQHandler         
    .thumb_set OTG_FS_WKUP_IRQHandler,Default_Handler
-
-   .weak      TIM8_BRK_TIM12_IRQHandler
+            
+   .weak      TIM8_BRK_TIM12_IRQHandler         
    .thumb_set TIM8_BRK_TIM12_IRQHandler,Default_Handler
-
-   .weak      TIM8_UP_TIM13_IRQHandler
+         
+   .weak      TIM8_UP_TIM13_IRQHandler            
    .thumb_set TIM8_UP_TIM13_IRQHandler,Default_Handler
-
-   .weak      TIM8_TRG_COM_TIM14_IRQHandler
+         
+   .weak      TIM8_TRG_COM_TIM14_IRQHandler      
    .thumb_set TIM8_TRG_COM_TIM14_IRQHandler,Default_Handler
-
-   .weak      TIM8_CC_IRQHandler
+      
+   .weak      TIM8_CC_IRQHandler   
    .thumb_set TIM8_CC_IRQHandler,Default_Handler
-
-   .weak      DMA1_Stream7_IRQHandler
+                  
+   .weak      DMA1_Stream7_IRQHandler               
    .thumb_set DMA1_Stream7_IRQHandler,Default_Handler
-
-   .weak      FSMC_IRQHandler
+                     
+   .weak      FSMC_IRQHandler            
    .thumb_set FSMC_IRQHandler,Default_Handler
-
-   .weak      SDIO_IRQHandler
+                     
+   .weak      SDIO_IRQHandler            
    .thumb_set SDIO_IRQHandler,Default_Handler
-
-   .weak      TIM5_IRQHandler
+                     
+   .weak      TIM5_IRQHandler            
    .thumb_set TIM5_IRQHandler,Default_Handler
-
-   .weak      SPI3_IRQHandler
+                     
+   .weak      SPI3_IRQHandler            
    .thumb_set SPI3_IRQHandler,Default_Handler
-
-   .weak      UART4_IRQHandler
+                     
+   .weak      UART4_IRQHandler         
    .thumb_set UART4_IRQHandler,Default_Handler
-
-   .weak      UART5_IRQHandler
+                  
+   .weak      UART5_IRQHandler         
    .thumb_set UART5_IRQHandler,Default_Handler
-
-   .weak      TIM6_DAC_IRQHandler
+                  
+   .weak      TIM6_DAC_IRQHandler                  
    .thumb_set TIM6_DAC_IRQHandler,Default_Handler
-
-   .weak      TIM7_IRQHandler
+               
+   .weak      TIM7_IRQHandler            
    .thumb_set TIM7_IRQHandler,Default_Handler
-
-   .weak      DMA2_Stream0_IRQHandler
+         
+   .weak      DMA2_Stream0_IRQHandler               
    .thumb_set DMA2_Stream0_IRQHandler,Default_Handler
-
-   .weak      DMA2_Stream1_IRQHandler
+               
+   .weak      DMA2_Stream1_IRQHandler               
    .thumb_set DMA2_Stream1_IRQHandler,Default_Handler
-
-   .weak      DMA2_Stream2_IRQHandler
+                  
+   .weak      DMA2_Stream2_IRQHandler               
    .thumb_set DMA2_Stream2_IRQHandler,Default_Handler
-
-   .weak      DMA2_Stream3_IRQHandler
+            
+   .weak      DMA2_Stream3_IRQHandler               
    .thumb_set DMA2_Stream3_IRQHandler,Default_Handler
-
-   .weak      DMA2_Stream4_IRQHandler
+            
+   .weak      DMA2_Stream4_IRQHandler               
    .thumb_set DMA2_Stream4_IRQHandler,Default_Handler
-
-   .weak      ETH_IRQHandler
+            
+   .weak      ETH_IRQHandler      
    .thumb_set ETH_IRQHandler,Default_Handler
-
-   .weak      ETH_WKUP_IRQHandler
+                  
+   .weak      ETH_WKUP_IRQHandler                  
    .thumb_set ETH_WKUP_IRQHandler,Default_Handler
-
-   .weak      CAN2_TX_IRQHandler
+            
+   .weak      CAN2_TX_IRQHandler   
    .thumb_set CAN2_TX_IRQHandler,Default_Handler
-
-   .weak      CAN2_RX0_IRQHandler
+                           
+   .weak      CAN2_RX0_IRQHandler                  
    .thumb_set CAN2_RX0_IRQHandler,Default_Handler
-
-   .weak      CAN2_RX1_IRQHandler
+                           
+   .weak      CAN2_RX1_IRQHandler                  
    .thumb_set CAN2_RX1_IRQHandler,Default_Handler
-
-   .weak      CAN2_SCE_IRQHandler
+                           
+   .weak      CAN2_SCE_IRQHandler                  
    .thumb_set CAN2_SCE_IRQHandler,Default_Handler
-
-   .weak      OTG_FS_IRQHandler
+                           
+   .weak      OTG_FS_IRQHandler      
    .thumb_set OTG_FS_IRQHandler,Default_Handler
-
-   .weak      DMA2_Stream5_IRQHandler
+                     
+   .weak      DMA2_Stream5_IRQHandler               
    .thumb_set DMA2_Stream5_IRQHandler,Default_Handler
-
-   .weak      DMA2_Stream6_IRQHandler
+                  
+   .weak      DMA2_Stream6_IRQHandler               
    .thumb_set DMA2_Stream6_IRQHandler,Default_Handler
-
-   .weak      DMA2_Stream7_IRQHandler
+                  
+   .weak      DMA2_Stream7_IRQHandler               
    .thumb_set DMA2_Stream7_IRQHandler,Default_Handler
-
-   .weak      USART6_IRQHandler
+                  
+   .weak      USART6_IRQHandler      
    .thumb_set USART6_IRQHandler,Default_Handler
-
-   .weak      I2C3_EV_IRQHandler
+                        
+   .weak      I2C3_EV_IRQHandler   
    .thumb_set I2C3_EV_IRQHandler,Default_Handler
-
-   .weak      I2C3_ER_IRQHandler
+                        
+   .weak      I2C3_ER_IRQHandler   
    .thumb_set I2C3_ER_IRQHandler,Default_Handler
-
-   .weak      OTG_HS_EP1_OUT_IRQHandler
+                        
+   .weak      OTG_HS_EP1_OUT_IRQHandler         
    .thumb_set OTG_HS_EP1_OUT_IRQHandler,Default_Handler
-
-   .weak      OTG_HS_EP1_IN_IRQHandler
+               
+   .weak      OTG_HS_EP1_IN_IRQHandler            
    .thumb_set OTG_HS_EP1_IN_IRQHandler,Default_Handler
-
-   .weak      OTG_HS_WKUP_IRQHandler
+               
+   .weak      OTG_HS_WKUP_IRQHandler         
    .thumb_set OTG_HS_WKUP_IRQHandler,Default_Handler
-
-   .weak      OTG_HS_IRQHandler
+            
+   .weak      OTG_HS_IRQHandler      
    .thumb_set OTG_HS_IRQHandler,Default_Handler
-
-   .weak      DCMI_IRQHandler
+                  
+   .weak      DCMI_IRQHandler            
    .thumb_set DCMI_IRQHandler,Default_Handler
-
-   .weak      CRYP_IRQHandler
+                     
+   .weak      CRYP_IRQHandler            
    .thumb_set CRYP_IRQHandler,Default_Handler
-
-   .weak      HASH_RNG_IRQHandler
-   .thumb_set HASH_RNG_IRQHandler,Default_Handler
+               
+   .weak      HASH_RNG_IRQHandler                  
+   .thumb_set HASH_RNG_IRQHandler,Default_Handler   
 
 
 /************************ (C) COPYRIGHT STMicroelectronics *****END OF FILE****/