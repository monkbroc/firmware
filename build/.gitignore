# Compiled objects and dependancies
obj/
<<<<<<< HEAD
core-firmware.bin
core-firmware.elf
core-firmware.hex
core-firmware.map
=======
applications/
*.elf
*.bin
*.map
*.hex
>>>>>>> 7d0be404
<|MERGE_RESOLUTION|>--- conflicted
+++ resolved
@@ -1,14 +1,7 @@
 # Compiled objects and dependancies
 obj/
-<<<<<<< HEAD
-core-firmware.bin
-core-firmware.elf
-core-firmware.hex
-core-firmware.map
-=======
 applications/
 *.elf
 *.bin
 *.map
-*.hex
->>>>>>> 7d0be404
+*.hex