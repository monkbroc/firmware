--- conflicted
+++ resolved
@@ -26,19 +26,16 @@
 CFLAGS += -DRELEASE_BUILD
 endif
 
-<<<<<<< HEAD
 ifdef SPARK_TEST_DRIVER
 CFLAGS += -DSPARK_TEST_DRIVER=$(SPARK_TEST_DRIVER)
 endif
 
-=======
 ifeq ("$(SPARK_CLOUD)","n") 
 CFLAGS += -DSPARK_NO_CLOUD
 endif
 
 
 
->>>>>>> 006dd21d
 # add include directories
 CFLAGS += $(patsubst %,-I%,$(INCLUDE_DIRS)) -I.
 # Generate dependency files automatically.
