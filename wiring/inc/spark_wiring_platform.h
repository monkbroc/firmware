#ifndef SPARK_WIRING_PLATFORM_H
#define	SPARK_WIRING_PLATFORM_H

#include "inet_hal.h"

/**
 *  This header file maps platform ID to compile-time switches for the Wiring API.
 */

// This is my code (mdma), but on second thoughts I feel this should be driven bottom up for
// components of the platform. (I.e. platform  defines comes from the HAL)


#if PLATFORM_ID==0      // core
#define Wiring_WiFi 1
#define Wiring_IPv6 0
#endif

#if PLATFORM_ID==1      // unused
#error Unkonwn platform ID
#endif

#if PLATFORM_ID==2      // core-hd
#define Wiring_WiFi 1
#define Wiring_IPv6 0
#endif

#if PLATFORM_ID==3      // gcc
#define Wiring_WiFi 1
#define Wiring_IPv6 0
#define Wiring_SPI1 1
#endif

#if PLATFORM_ID==4      // photon dev
#define Wiring_WiFi 1
#define Wiring_IPv6 1
#define Wiring_SPI1 1
#endif

#if PLATFORM_ID==5
#define Wiring_WiFi 1
#define Wiring_IPv6 1
#define Wiring_SPI1 1
#endif

#if PLATFORM_ID==6      // photon
#define Wiring_WiFi 1
#define Wiring_IPv6 1
#define Wiring_SPI1 1
#endif

#if PLATFORM_ID==7
#define Wiring_WiFi 1
#define Wiring_IPv6 1
#define Wiring_SPI1 1
#endif

#if PLATFORM_ID==8      // P1 / bm14
#define Wiring_WiFi 1
#define Wiring_IPv6 1
#define Wiring_SPI1 1
#endif

#if PLATFORM_ID==9      // ethernet
#define Wiring_WiFi 0
#define Wiring_IPv6 1
#endif

#if PLATFORM_ID==10      // electron
#define Wiring_SPI1 1
#define Wiring_SPI2 1

#define Wiring_Wire1 1
#define Wiring_Wire3 1 /* System PMIC and Fuel Guage I2C3 */
#endif

#ifndef Wiring_SPI1
#define Wiring_SPI1 0
#endif

<<<<<<< HEAD
#ifndef Wiring_SPI2
#define Wiring_SPI2 0
#endif
    
#ifndef Wiring_Wire1
#define Wiring_Wire1 0
#endif

#ifndef Wiring_Wire3
#define Wiring_Wire3 0
#endif
=======
>>>>>>> f381b65a

#endif	/* SPARK_WIRING_PLATFORM_H */
<|MERGE_RESOLUTION|>--- conflicted
+++ resolved
@@ -5,8 +5,8 @@
 
 /**
  *  This header file maps platform ID to compile-time switches for the Wiring API.
- */
-
+ */        
+   
 // This is my code (mdma), but on second thoughts I feel this should be driven bottom up for
 // components of the platform. (I.e. platform  defines comes from the HAL)
 
@@ -14,57 +14,57 @@
 #if PLATFORM_ID==0      // core
 #define Wiring_WiFi 1
 #define Wiring_IPv6 0
-#endif
+#endif    
 
 #if PLATFORM_ID==1      // unused
 #error Unkonwn platform ID
-#endif
+#endif    
 
 #if PLATFORM_ID==2      // core-hd
 #define Wiring_WiFi 1
 #define Wiring_IPv6 0
-#endif
+#endif    
 
 #if PLATFORM_ID==3      // gcc
 #define Wiring_WiFi 1
 #define Wiring_IPv6 0
 #define Wiring_SPI1 1
-#endif
+#endif    
 
 #if PLATFORM_ID==4      // photon dev
 #define Wiring_WiFi 1
 #define Wiring_IPv6 1
 #define Wiring_SPI1 1
-#endif
+#endif    
 
-#if PLATFORM_ID==5
+#if PLATFORM_ID==5      
 #define Wiring_WiFi 1
 #define Wiring_IPv6 1
 #define Wiring_SPI1 1
-#endif
+#endif    
 
 #if PLATFORM_ID==6      // photon
 #define Wiring_WiFi 1
 #define Wiring_IPv6 1
 #define Wiring_SPI1 1
-#endif
+#endif    
 
-#if PLATFORM_ID==7
+#if PLATFORM_ID==7      
 #define Wiring_WiFi 1
 #define Wiring_IPv6 1
 #define Wiring_SPI1 1
-#endif
-
+#endif    
+        
 #if PLATFORM_ID==8      // P1 / bm14
 #define Wiring_WiFi 1
 #define Wiring_IPv6 1
 #define Wiring_SPI1 1
-#endif
-
+#endif    
+    
 #if PLATFORM_ID==9      // ethernet
 #define Wiring_WiFi 0
 #define Wiring_IPv6 1
-#endif
+#endif    
 
 #if PLATFORM_ID==10      // electron
 #define Wiring_SPI1 1
@@ -78,7 +78,6 @@
 #define Wiring_SPI1 0
 #endif
 
-<<<<<<< HEAD
 #ifndef Wiring_SPI2
 #define Wiring_SPI2 0
 #endif
@@ -90,7 +89,5 @@
 #ifndef Wiring_Wire3
 #define Wiring_Wire3 0
 #endif
-=======
->>>>>>> f381b65a
-
+    
 #endif	/* SPARK_WIRING_PLATFORM_H */
